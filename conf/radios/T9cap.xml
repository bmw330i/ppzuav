--- conflicted
+++ resolved
@@ -10,8 +10,4 @@
   <channel ctl="VRA" function="GAIN1" min="970" neutral="1520" max="2078" average="10"/>
   <channel ctl="VRC" function="GAIN2" min="970" neutral="1518" max="2077" average="10"/>
   <channel ctl="switch_C" function="MODE" min="2079" neutral="1526" max="966" average="10"/>
-<<<<<<< HEAD
-</radio>
-=======
-</radio>
->>>>>>> 932965be
+</radio>