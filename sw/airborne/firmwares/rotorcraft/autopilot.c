/*
 * Copyright (C) 2008-2012 The Paparazzi Team
 *
 * This file is part of paparazzi.
 *
 * paparazzi is free software; you can redistribute it and/or modify
 * it under the terms of the GNU General Public License as published by
 * the Free Software Foundation; either version 2, or (at your option)
 * any later version.
 *
 * paparazzi is distributed in the hope that it will be useful,
 * but WITHOUT ANY WARRANTY; without even the implied warranty of
 * MERCHANTABILITY or FITNESS FOR A PARTICULAR PURPOSE.  See the
 * GNU General Public License for more details.
 *
 * You should have received a copy of the GNU General Public License
 * along with paparazzi; see the file COPYING.  If not, write to
 * the Free Software Foundation, 59 Temple Place - Suite 330,
 * Boston, MA 02111-1307, USA.
 */

#include "firmwares/rotorcraft/autopilot.h"

#include "subsystems/radio_control.h"
#include "firmwares/rotorcraft/commands.h"
#include "firmwares/rotorcraft/navigation.h"
#include "firmwares/rotorcraft/guidance.h"
#include "firmwares/rotorcraft/stabilization.h"
#include "firmwares/rotorcraft/camera_mount.h"
#include "led.h"

#ifdef AUTOPILOT_LOBATT_WING_WAGGLE
  #include "subsystems/electrical.h"
  #include "firmwares/rotorcraft/toytronics/toytronics_setpoint.h"
#endif

uint8_t  autopilot_mode;
uint8_t  autopilot_mode_auto2;
<<<<<<< HEAD
bool_t   autopilot_motors_on;

bool_t   autopilot_rc_unkilled_startup; //toytronics: keep track of Tx on motor unkill @ vehicle power up
bool_t   autopilot_first_boot; //toytronics: determine first power up for ahrs time delay
bool_t   autopilot_mode1_kill; //toytronics: keep track of whether motor shutoff occurred in mode 1
int32_t  autopilot_lobatt_wing_waggle_interval; //interval at which wing waggle series occurs if batt is low
=======
>>>>>>> b064e2e4

bool_t   autopilot_in_flight;
uint32_t autopilot_in_flight_counter;
uint16_t autopilot_flight_time;

bool_t   autopilot_motors_on;
bool_t   kill_throttle;

bool_t   autopilot_rc;
bool_t   autopilot_power_switch;

bool_t   autopilot_detect_ground;
bool_t   autopilot_detect_ground_once;

#define AUTOPILOT_IN_FLIGHT_TIME    40
<<<<<<< HEAD
#define AUTOPILOT_THROTTLE_TRESHOLD (MAX_PPRZ / 20)
#define AUTOPILOT_YAW_TRESHOLD      (MAX_PPRZ * 19 / 20)
#define AUTOPILOT_STICK_CENTER_TRESHOLD      (MAX_PPRZ * 1 / 20)
// Motors ON check state machine
#define STATUS_MOTORS_OFF           0
#define STATUS_M_OFF_STICK_PUSHED   1
#define STATUS_START_MOTORS         2
#define STATUS_MOTORS_ON            3
#define STATUS_M_ON_STICK_PUSHED    4
#define STATUS_STOP_MOTORS          5
=======

#ifndef AUTOPILOT_DISABLE_AHRS_KILL
#include "subsystems/ahrs.h"
static inline int ahrs_is_aligned(void) {
  return (ahrs.status == AHRS_RUNNING);
}
#else
static inline int ahrs_is_aligned(void) {
  return TRUE;
}
#endif

#if USE_KILL_SWITCH_FOR_MOTOR_ARMING
#include "autopilot_arming_switch.h"
#elif USE_THROTTLE_FOR_MOTOR_ARMING
#include "autopilot_arming_throttle.h"
#else
#include "autopilot_arming_yaw.h"
#endif
>>>>>>> b064e2e4

void autopilot_init(void) {
  autopilot_mode = AP_MODE_KILL;
  autopilot_motors_on = FALSE;
<<<<<<< HEAD
  autopilot_rc_unkilled_startup = FALSE;
  autopilot_first_boot = TRUE;
  autopilot_mode1_kill = TRUE;
  autopilot_in_flight = FALSE;
=======
>>>>>>> b064e2e4
  kill_throttle = ! autopilot_motors_on;
  autopilot_in_flight = FALSE;
  autopilot_in_flight_counter = 0;
  autopilot_mode_auto2 = MODE_AUTO2;
  autopilot_detect_ground = FALSE;
  autopilot_detect_ground_once = FALSE;
  autopilot_flight_time = 0;
  autopilot_rc = TRUE;
  autopilot_power_switch = FALSE;
<<<<<<< HEAD
  #ifdef POWER_SWITCH_LED
	LED_ON(POWER_SWITCH_LED); // POWER OFF
  #endif
  #ifdef USE_CAMERA_MOUNT
	camera_mount_init();
  #endif
  #ifdef AUTOPILOT_LOBATT_WING_WAGGLE
	autopilot_lobatt_wing_waggle_interval = AUTOPILOT_LOBATT_WING_WAGGLE_INTERVAL;
  #endif
=======
#ifdef POWER_SWITCH_LED
  LED_ON(POWER_SWITCH_LED); // POWER OFF
#endif
  autopilot_arming_init();
>>>>>>> b064e2e4
}


void autopilot_periodic(void) {

  RunOnceEvery(NAV_PRESCALER, nav_periodic_task());
#ifdef FAILSAFE_GROUND_DETECT
  if (autopilot_mode == AP_MODE_FAILSAFE && autopilot_detect_ground) {
	autopilot_set_mode(AP_MODE_KILL);
	autopilot_detect_ground = FALSE;
  }
#endif
  if ( !autopilot_motors_on ||
#ifndef FAILSAFE_GROUND_DETECT
	   autopilot_mode == AP_MODE_FAILSAFE ||
#endif
	   autopilot_mode == AP_MODE_KILL ) {
	SetCommands(commands_failsafe,
		autopilot_in_flight, autopilot_motors_on);
  }
  else {
	guidance_v_run( autopilot_in_flight );
	guidance_h_run( autopilot_in_flight );
	SetCommands(stabilization_cmd,
		autopilot_in_flight, autopilot_motors_on);
  }
#ifdef AUTOPILOT_LOBATT_WING_WAGGLE
  if (electrical.vsupply < (MIN_BAT_LEVEL * 10)){
	RunOnceEvery(autopilot_lobatt_wing_waggle_interval,{setpoint_lobatt_wing_waggle_num=0;})
  }
#endif
#ifdef USE_CAMERA_MOUNT
  camera_mount_run();
#endif
}


void autopilot_set_mode(uint8_t new_autopilot_mode) {

  /* force kill mode as long as AHRS is not aligned */
  if (!ahrs_is_aligned())
    new_autopilot_mode = AP_MODE_KILL;

  if (new_autopilot_mode != autopilot_mode) {
	/* horizontal mode */
	switch (new_autopilot_mode) {
	case AP_MODE_FAILSAFE:
#ifndef KILL_AS_FAILSAFE
	  stab_att_sp_euler.phi = 0;
	  stab_att_sp_euler.theta = 0;
	  guidance_h_mode_changed(GUIDANCE_H_MODE_ATTITUDE);
	  break;
#endif
	case AP_MODE_KILL:
	  autopilot_set_motors_on(FALSE);
	  guidance_h_mode_changed(GUIDANCE_H_MODE_KILL);
	  break;
	case AP_MODE_RC_DIRECT:
	  guidance_h_mode_changed(GUIDANCE_H_MODE_RC_DIRECT);
	  break;
	case AP_MODE_RATE_DIRECT:
	case AP_MODE_RATE_Z_HOLD:
	  guidance_h_mode_changed(GUIDANCE_H_MODE_RATE);
	  break;
	case AP_MODE_ATTITUDE_DIRECT:
	case AP_MODE_ATTITUDE_CLIMB:
	case AP_MODE_ATTITUDE_Z_HOLD:
	  guidance_h_mode_changed(GUIDANCE_H_MODE_ATTITUDE);
	  break;
	case AP_MODE_HOVER_DIRECT:
	case AP_MODE_HOVER_CLIMB:
	case AP_MODE_HOVER_Z_HOLD:
	  guidance_h_mode_changed(GUIDANCE_H_MODE_HOVER);
	  break;
	case AP_MODE_NAV:
	  guidance_h_mode_changed(GUIDANCE_H_MODE_NAV);
	  break;
	case AP_MODE_TOYTRONICS_HOVER:
	  guidance_h_mode_changed(GUIDANCE_H_MODE_TOYTRONICS_HOVER);
	  break;
	case AP_MODE_TOYTRONICS_HOVER_FORWARD:
	  guidance_h_mode_changed(GUIDANCE_H_MODE_TOYTRONICS_HOVER_FORWARD);
	  break;
	case AP_MODE_TOYTRONICS_FORWARD:
	  guidance_h_mode_changed(GUIDANCE_H_MODE_TOYTRONICS_FORWARD);
	  break;
	case AP_MODE_TOYTRONICS_AEROBATIC:
	  guidance_h_mode_changed(GUIDANCE_H_MODE_TOYTRONICS_AEROBATIC);
	  break;
	default:
	  break;
	}
	/* vertical mode */
	switch (new_autopilot_mode) {
	case AP_MODE_FAILSAFE:
#ifndef KILL_AS_FAILSAFE
	  guidance_v_zd_sp = SPEED_BFP_OF_REAL(0.5);
	  guidance_v_mode_changed(GUIDANCE_V_MODE_CLIMB);
	  break;
#endif
	case AP_MODE_KILL:
	  guidance_v_mode_changed(GUIDANCE_V_MODE_KILL);
	  break;
	case AP_MODE_RC_DIRECT:
	case AP_MODE_RATE_DIRECT:
	case AP_MODE_ATTITUDE_DIRECT:
	case AP_MODE_HOVER_DIRECT:
	case AP_MODE_TOYTRONICS_HOVER:
	case AP_MODE_TOYTRONICS_HOVER_FORWARD:
	case AP_MODE_TOYTRONICS_FORWARD:
	case AP_MODE_TOYTRONICS_AEROBATIC:
	  guidance_v_mode_changed(GUIDANCE_V_MODE_RC_DIRECT);
	  break;
	case AP_MODE_RATE_RC_CLIMB:
	case AP_MODE_ATTITUDE_RC_CLIMB:
	  guidance_v_mode_changed(GUIDANCE_V_MODE_RC_CLIMB);
	  break;
	case AP_MODE_ATTITUDE_CLIMB:
	case AP_MODE_HOVER_CLIMB:
	  guidance_v_mode_changed(GUIDANCE_V_MODE_CLIMB);
	  break;
	case AP_MODE_RATE_Z_HOLD:
	case AP_MODE_ATTITUDE_Z_HOLD:
	case AP_MODE_HOVER_Z_HOLD:
	  guidance_v_mode_changed(GUIDANCE_V_MODE_HOVER);
	  break;
	case AP_MODE_NAV:
	  guidance_v_mode_changed(GUIDANCE_V_MODE_NAV);
	  break;
	default:
	  break;
	}
	autopilot_mode = new_autopilot_mode;
  }

}

<<<<<<< HEAD
#define THROTTLE_STICK_DOWN()						\
  (radio_control.values[RADIO_THROTTLE] < AUTOPILOT_THROTTLE_TRESHOLD)
#define YAW_STICK_PUSHED()						\
  (radio_control.values[RADIO_YAW] > AUTOPILOT_YAW_TRESHOLD || \
   radio_control.values[RADIO_YAW] < -AUTOPILOT_YAW_TRESHOLD)
#define YAW_STICK_CENTERED()						\
  (radio_control.values[RADIO_YAW] < AUTOPILOT_STICK_CENTER_TRESHOLD && \
   radio_control.values[RADIO_YAW] > -AUTOPILOT_STICK_CENTER_TRESHOLD)
#define PITCH_STICK_CENTERED()						\
  (radio_control.values[RADIO_PITCH] < AUTOPILOT_STICK_CENTER_TRESHOLD && \
   radio_control.values[RADIO_PITCH] > -AUTOPILOT_STICK_CENTER_TRESHOLD)
#define ROLL_STICK_CENTERED()						\
  (radio_control.values[RADIO_ROLL] < AUTOPILOT_STICK_CENTER_TRESHOLD && \
   radio_control.values[RADIO_ROLL] > -AUTOPILOT_STICK_CENTER_TRESHOLD)

=======
>>>>>>> b064e2e4

static inline void autopilot_check_in_flight( bool_t motors_on ) {
  if (autopilot_in_flight) {
	if (autopilot_in_flight_counter > 0) {
	  if (THROTTLE_STICK_DOWN()) {
		autopilot_in_flight_counter--;
		if (autopilot_in_flight_counter == 0) {
		  autopilot_in_flight = FALSE;
		}
	  }
	  else {	/* !THROTTLE_STICK_DOWN */
		autopilot_in_flight_counter = AUTOPILOT_IN_FLIGHT_TIME;
	  }
	}
  }
  else { /* not in flight */
	if (autopilot_in_flight_counter < AUTOPILOT_IN_FLIGHT_TIME &&
		motors_on) {
	  if (!THROTTLE_STICK_DOWN()) {
		autopilot_in_flight_counter++;
		if (autopilot_in_flight_counter == AUTOPILOT_IN_FLIGHT_TIME)
		  autopilot_in_flight = TRUE;
	  }
	  else { /*  THROTTLE_STICK_DOWN */
		autopilot_in_flight_counter = 0;
	  }
	}
  }
}


<<<<<<< HEAD
#ifdef AUTOPILOT_INSTANT_START_WITH_SAFETIES
static inline void autopilot_check_motors_on( void ) {
	if (radio_control.values[RADIO_KILL_SWITCH]>0 && !ahrs_is_aligned())
		autopilot_rc_unkilled_startup = TRUE;
	if (autopilot_rc_unkilled_startup == TRUE)
		if (radio_control.values[RADIO_KILL_SWITCH]<0 && ahrs_is_aligned())
			autopilot_rc_unkilled_startup = FALSE;
	if (autopilot_motors_on == FALSE && autopilot_rc_unkilled_startup == FALSE && autopilot_mode1_kill == TRUE){
		if (autopilot_first_boot == TRUE){
		  RunOnceEvery(1024,{autopilot_first_boot = FALSE;})
		  }
		else
		  autopilot_motors_on=radio_control.values[RADIO_KILL_SWITCH]>0 && radio_control.values[RADIO_MODE] < 0 && THROTTLE_STICK_DOWN() && YAW_STICK_CENTERED() && PITCH_STICK_CENTERED() && ROLL_STICK_CENTERED() && ahrs_is_aligned();
		}
	else{
		autopilot_motors_on=radio_control.values[RADIO_KILL_SWITCH]>0 && ahrs_is_aligned() && autopilot_rc_unkilled_startup == FALSE;
		if(autopilot_motors_on == TRUE)
		  autopilot_mode1_kill = radio_control.values[RADIO_MODE]<0;
		}
	}
#elif defined AUTOPILOT_THROTTLE_INSTANT_START_WITH_SAFETIES
static inline void autopilot_check_motors_on( void ) {
	if (!THROTTLE_STICK_DOWN() && !ahrs_is_aligned())
		autopilot_rc_unkilled_startup = TRUE;
	if (autopilot_rc_unkilled_startup == TRUE)
		if (THROTTLE_STICK_DOWN() && ahrs_is_aligned())
			autopilot_rc_unkilled_startup = FALSE;
	if (autopilot_motors_on == FALSE && autopilot_rc_unkilled_startup == FALSE && autopilot_mode1_kill == TRUE){
		if (autopilot_first_boot == TRUE){
		  RunOnceEvery(1024,{autopilot_first_boot = FALSE;})
		  }
		else
		  autopilot_motors_on=!THROTTLE_STICK_DOWN() && radio_control.values[RADIO_MODE] < 0 && YAW_STICK_CENTERED() && PITCH_STICK_CENTERED() && ROLL_STICK_CENTERED() && ahrs_is_aligned();
		}
	else{
		autopilot_motors_on=!THROTTLE_STICK_DOWN() && ahrs_is_aligned() && autopilot_rc_unkilled_startup == FALSE;
		if(autopilot_motors_on == TRUE)
		  autopilot_mode1_kill = radio_control.values[RADIO_MODE]<0;
		}
	}
#elif defined AUTOPILOT_INSTANT_START
static inline void autopilot_check_motors_on( void ) {
	autopilot_motors_on=radio_control.values[RADIO_KILL_SWITCH]>0 && ahrs_is_aligned();
	}
#else
/** Set motors ON or OFF and change the status of the check_motors state machine
 */
=======
>>>>>>> b064e2e4
void autopilot_set_motors_on(bool_t motors_on) {
  if (ahrs_is_aligned() && motors_on)
    autopilot_motors_on = TRUE;
  else
    autopilot_motors_on = FALSE;
  kill_throttle = ! autopilot_motors_on;
<<<<<<< HEAD
  if (autopilot_motors_on) autopilot_check_motor_status = STATUS_MOTORS_ON;
  else autopilot_check_motor_status = STATUS_MOTORS_OFF;
}

/**
 * State machine to check if motors should be turned ON or OFF
 * The motors start/stop when pushing the yaw stick without throttle during a given time
 * An intermediate state prevents oscillating between ON and OFF while keeping the stick pushed
 * The stick must return to a neutral position before starting/stoping again
 */
static inline void autopilot_check_motors_on( void ) {
  switch(autopilot_check_motor_status) {
	case STATUS_MOTORS_OFF:
	  autopilot_motors_on = FALSE;
	  autopilot_motors_on_counter = 0;
	  if (THROTTLE_STICK_DOWN() && YAW_STICK_PUSHED()) // stick pushed
		autopilot_check_motor_status = STATUS_M_OFF_STICK_PUSHED;
	  break;
	case STATUS_M_OFF_STICK_PUSHED:
	  autopilot_motors_on = FALSE;
	  autopilot_motors_on_counter++;
	  if (autopilot_motors_on_counter >= AUTOPILOT_MOTOR_ON_TIME)
		autopilot_check_motor_status = STATUS_START_MOTORS;
	  else if (!(THROTTLE_STICK_DOWN() && YAW_STICK_PUSHED())) // stick released too soon
		autopilot_check_motor_status = STATUS_MOTORS_OFF;
	  break;
	case STATUS_START_MOTORS:
	  autopilot_motors_on = TRUE;
	  autopilot_motors_on_counter = AUTOPILOT_MOTOR_ON_TIME;
	  if (!(THROTTLE_STICK_DOWN() && YAW_STICK_PUSHED())) // wait until stick released
		autopilot_check_motor_status = STATUS_MOTORS_ON;
	  break;
	case STATUS_MOTORS_ON:
	  autopilot_motors_on = TRUE;
	  autopilot_motors_on_counter = AUTOPILOT_MOTOR_ON_TIME;
	  if (THROTTLE_STICK_DOWN() && YAW_STICK_PUSHED()) // stick pushed
		autopilot_check_motor_status = STATUS_M_ON_STICK_PUSHED;
	  break;
	case STATUS_M_ON_STICK_PUSHED:
	  autopilot_motors_on = TRUE;
	  autopilot_motors_on_counter--;
	  if (autopilot_motors_on_counter == 0)
		autopilot_check_motor_status = STATUS_STOP_MOTORS;
	  else if (!(THROTTLE_STICK_DOWN() && YAW_STICK_PUSHED())) // stick released too soon
		autopilot_check_motor_status = STATUS_MOTORS_ON;
	  break;
	case STATUS_STOP_MOTORS:
	  autopilot_motors_on = FALSE;
	  autopilot_motors_on_counter = 0;
	  if (!(THROTTLE_STICK_DOWN() && YAW_STICK_PUSHED())) // wait until stick released
		autopilot_check_motor_status = STATUS_MOTORS_OFF;
	  break;
	default:
	  break;
  };
=======
  autopilot_arming_set(autopilot_motors_on);
>>>>>>> b064e2e4
}
#endif


void autopilot_on_rc_frame(void) {

<<<<<<< HEAD
  uint8_t new_autopilot_mode = 0;
  AP_MODE_OF_PPRZ(radio_control.values[RADIO_MODE], new_autopilot_mode);
  autopilot_set_mode(new_autopilot_mode);

#ifdef RADIO_KILL_SWITCH
  if (radio_control.values[RADIO_KILL_SWITCH] < 0)
	autopilot_set_mode(AP_MODE_KILL);
#endif

#ifdef AUTOPILOT_KILL_WITHOUT_AHRS
  if (!ahrs_is_aligned())
	autopilot_set_mode(AP_MODE_KILL);
#endif
=======
  if (kill_switch_is_on())
    autopilot_set_mode(AP_MODE_KILL);
  else {
    uint8_t new_autopilot_mode = 0;
    AP_MODE_OF_PPRZ(radio_control.values[RADIO_MODE], new_autopilot_mode);
    autopilot_set_mode(new_autopilot_mode);
  }

  /* if not in FAILSAFE or KILL mode, check motor and in_flight status, read RC */
  if (autopilot_mode > AP_MODE_KILL) {
>>>>>>> b064e2e4

    /* an arming sequence is used to start/stop motors */
    autopilot_arming_check_motors_on();

    kill_throttle = ! autopilot_motors_on;

    autopilot_check_in_flight(autopilot_motors_on);

<<<<<<< HEAD
  if (autopilot_mode > AP_MODE_FAILSAFE) {
	guidance_v_read_rc();
	guidance_h_read_rc(autopilot_in_flight);
=======
    guidance_v_read_rc();
    guidance_h_read_rc(autopilot_in_flight);
>>>>>>> b064e2e4
  }

}<|MERGE_RESOLUTION|>--- conflicted
+++ resolved
@@ -36,15 +36,8 @@
 
 uint8_t  autopilot_mode;
 uint8_t  autopilot_mode_auto2;
-<<<<<<< HEAD
-bool_t   autopilot_motors_on;
-
-bool_t   autopilot_rc_unkilled_startup; //toytronics: keep track of Tx on motor unkill @ vehicle power up
-bool_t   autopilot_first_boot; //toytronics: determine first power up for ahrs time delay
-bool_t   autopilot_mode1_kill; //toytronics: keep track of whether motor shutoff occurred in mode 1
+
 int32_t  autopilot_lobatt_wing_waggle_interval; //interval at which wing waggle series occurs if batt is low
-=======
->>>>>>> b064e2e4
 
 bool_t   autopilot_in_flight;
 uint32_t autopilot_in_flight_counter;
@@ -60,18 +53,6 @@
 bool_t   autopilot_detect_ground_once;
 
 #define AUTOPILOT_IN_FLIGHT_TIME    40
-<<<<<<< HEAD
-#define AUTOPILOT_THROTTLE_TRESHOLD (MAX_PPRZ / 20)
-#define AUTOPILOT_YAW_TRESHOLD      (MAX_PPRZ * 19 / 20)
-#define AUTOPILOT_STICK_CENTER_TRESHOLD      (MAX_PPRZ * 1 / 20)
-// Motors ON check state machine
-#define STATUS_MOTORS_OFF           0
-#define STATUS_M_OFF_STICK_PUSHED   1
-#define STATUS_START_MOTORS         2
-#define STATUS_MOTORS_ON            3
-#define STATUS_M_ON_STICK_PUSHED    4
-#define STATUS_STOP_MOTORS          5
-=======
 
 #ifndef AUTOPILOT_DISABLE_AHRS_KILL
 #include "subsystems/ahrs.h"
@@ -91,18 +72,10 @@
 #else
 #include "autopilot_arming_yaw.h"
 #endif
->>>>>>> b064e2e4
 
 void autopilot_init(void) {
   autopilot_mode = AP_MODE_KILL;
   autopilot_motors_on = FALSE;
-<<<<<<< HEAD
-  autopilot_rc_unkilled_startup = FALSE;
-  autopilot_first_boot = TRUE;
-  autopilot_mode1_kill = TRUE;
-  autopilot_in_flight = FALSE;
-=======
->>>>>>> b064e2e4
   kill_throttle = ! autopilot_motors_on;
   autopilot_in_flight = FALSE;
   autopilot_in_flight_counter = 0;
@@ -112,7 +85,6 @@
   autopilot_flight_time = 0;
   autopilot_rc = TRUE;
   autopilot_power_switch = FALSE;
-<<<<<<< HEAD
   #ifdef POWER_SWITCH_LED
 	LED_ON(POWER_SWITCH_LED); // POWER OFF
   #endif
@@ -122,12 +94,7 @@
   #ifdef AUTOPILOT_LOBATT_WING_WAGGLE
 	autopilot_lobatt_wing_waggle_interval = AUTOPILOT_LOBATT_WING_WAGGLE_INTERVAL;
   #endif
-=======
-#ifdef POWER_SWITCH_LED
-  LED_ON(POWER_SWITCH_LED); // POWER OFF
-#endif
   autopilot_arming_init();
->>>>>>> b064e2e4
 }
 
 
@@ -265,24 +232,6 @@
 
 }
 
-<<<<<<< HEAD
-#define THROTTLE_STICK_DOWN()						\
-  (radio_control.values[RADIO_THROTTLE] < AUTOPILOT_THROTTLE_TRESHOLD)
-#define YAW_STICK_PUSHED()						\
-  (radio_control.values[RADIO_YAW] > AUTOPILOT_YAW_TRESHOLD || \
-   radio_control.values[RADIO_YAW] < -AUTOPILOT_YAW_TRESHOLD)
-#define YAW_STICK_CENTERED()						\
-  (radio_control.values[RADIO_YAW] < AUTOPILOT_STICK_CENTER_TRESHOLD && \
-   radio_control.values[RADIO_YAW] > -AUTOPILOT_STICK_CENTER_TRESHOLD)
-#define PITCH_STICK_CENTERED()						\
-  (radio_control.values[RADIO_PITCH] < AUTOPILOT_STICK_CENTER_TRESHOLD && \
-   radio_control.values[RADIO_PITCH] > -AUTOPILOT_STICK_CENTER_TRESHOLD)
-#define ROLL_STICK_CENTERED()						\
-  (radio_control.values[RADIO_ROLL] < AUTOPILOT_STICK_CENTER_TRESHOLD && \
-   radio_control.values[RADIO_ROLL] > -AUTOPILOT_STICK_CENTER_TRESHOLD)
-
-=======
->>>>>>> b064e2e4
 
 static inline void autopilot_check_in_flight( bool_t motors_on ) {
   if (autopilot_in_flight) {
@@ -314,142 +263,18 @@
 }
 
 
-<<<<<<< HEAD
-#ifdef AUTOPILOT_INSTANT_START_WITH_SAFETIES
-static inline void autopilot_check_motors_on( void ) {
-	if (radio_control.values[RADIO_KILL_SWITCH]>0 && !ahrs_is_aligned())
-		autopilot_rc_unkilled_startup = TRUE;
-	if (autopilot_rc_unkilled_startup == TRUE)
-		if (radio_control.values[RADIO_KILL_SWITCH]<0 && ahrs_is_aligned())
-			autopilot_rc_unkilled_startup = FALSE;
-	if (autopilot_motors_on == FALSE && autopilot_rc_unkilled_startup == FALSE && autopilot_mode1_kill == TRUE){
-		if (autopilot_first_boot == TRUE){
-		  RunOnceEvery(1024,{autopilot_first_boot = FALSE;})
-		  }
-		else
-		  autopilot_motors_on=radio_control.values[RADIO_KILL_SWITCH]>0 && radio_control.values[RADIO_MODE] < 0 && THROTTLE_STICK_DOWN() && YAW_STICK_CENTERED() && PITCH_STICK_CENTERED() && ROLL_STICK_CENTERED() && ahrs_is_aligned();
-		}
-	else{
-		autopilot_motors_on=radio_control.values[RADIO_KILL_SWITCH]>0 && ahrs_is_aligned() && autopilot_rc_unkilled_startup == FALSE;
-		if(autopilot_motors_on == TRUE)
-		  autopilot_mode1_kill = radio_control.values[RADIO_MODE]<0;
-		}
-	}
-#elif defined AUTOPILOT_THROTTLE_INSTANT_START_WITH_SAFETIES
-static inline void autopilot_check_motors_on( void ) {
-	if (!THROTTLE_STICK_DOWN() && !ahrs_is_aligned())
-		autopilot_rc_unkilled_startup = TRUE;
-	if (autopilot_rc_unkilled_startup == TRUE)
-		if (THROTTLE_STICK_DOWN() && ahrs_is_aligned())
-			autopilot_rc_unkilled_startup = FALSE;
-	if (autopilot_motors_on == FALSE && autopilot_rc_unkilled_startup == FALSE && autopilot_mode1_kill == TRUE){
-		if (autopilot_first_boot == TRUE){
-		  RunOnceEvery(1024,{autopilot_first_boot = FALSE;})
-		  }
-		else
-		  autopilot_motors_on=!THROTTLE_STICK_DOWN() && radio_control.values[RADIO_MODE] < 0 && YAW_STICK_CENTERED() && PITCH_STICK_CENTERED() && ROLL_STICK_CENTERED() && ahrs_is_aligned();
-		}
-	else{
-		autopilot_motors_on=!THROTTLE_STICK_DOWN() && ahrs_is_aligned() && autopilot_rc_unkilled_startup == FALSE;
-		if(autopilot_motors_on == TRUE)
-		  autopilot_mode1_kill = radio_control.values[RADIO_MODE]<0;
-		}
-	}
-#elif defined AUTOPILOT_INSTANT_START
-static inline void autopilot_check_motors_on( void ) {
-	autopilot_motors_on=radio_control.values[RADIO_KILL_SWITCH]>0 && ahrs_is_aligned();
-	}
-#else
-/** Set motors ON or OFF and change the status of the check_motors state machine
- */
-=======
->>>>>>> b064e2e4
 void autopilot_set_motors_on(bool_t motors_on) {
   if (ahrs_is_aligned() && motors_on)
     autopilot_motors_on = TRUE;
   else
     autopilot_motors_on = FALSE;
   kill_throttle = ! autopilot_motors_on;
-<<<<<<< HEAD
-  if (autopilot_motors_on) autopilot_check_motor_status = STATUS_MOTORS_ON;
-  else autopilot_check_motor_status = STATUS_MOTORS_OFF;
-}
-
-/**
- * State machine to check if motors should be turned ON or OFF
- * The motors start/stop when pushing the yaw stick without throttle during a given time
- * An intermediate state prevents oscillating between ON and OFF while keeping the stick pushed
- * The stick must return to a neutral position before starting/stoping again
- */
-static inline void autopilot_check_motors_on( void ) {
-  switch(autopilot_check_motor_status) {
-	case STATUS_MOTORS_OFF:
-	  autopilot_motors_on = FALSE;
-	  autopilot_motors_on_counter = 0;
-	  if (THROTTLE_STICK_DOWN() && YAW_STICK_PUSHED()) // stick pushed
-		autopilot_check_motor_status = STATUS_M_OFF_STICK_PUSHED;
-	  break;
-	case STATUS_M_OFF_STICK_PUSHED:
-	  autopilot_motors_on = FALSE;
-	  autopilot_motors_on_counter++;
-	  if (autopilot_motors_on_counter >= AUTOPILOT_MOTOR_ON_TIME)
-		autopilot_check_motor_status = STATUS_START_MOTORS;
-	  else if (!(THROTTLE_STICK_DOWN() && YAW_STICK_PUSHED())) // stick released too soon
-		autopilot_check_motor_status = STATUS_MOTORS_OFF;
-	  break;
-	case STATUS_START_MOTORS:
-	  autopilot_motors_on = TRUE;
-	  autopilot_motors_on_counter = AUTOPILOT_MOTOR_ON_TIME;
-	  if (!(THROTTLE_STICK_DOWN() && YAW_STICK_PUSHED())) // wait until stick released
-		autopilot_check_motor_status = STATUS_MOTORS_ON;
-	  break;
-	case STATUS_MOTORS_ON:
-	  autopilot_motors_on = TRUE;
-	  autopilot_motors_on_counter = AUTOPILOT_MOTOR_ON_TIME;
-	  if (THROTTLE_STICK_DOWN() && YAW_STICK_PUSHED()) // stick pushed
-		autopilot_check_motor_status = STATUS_M_ON_STICK_PUSHED;
-	  break;
-	case STATUS_M_ON_STICK_PUSHED:
-	  autopilot_motors_on = TRUE;
-	  autopilot_motors_on_counter--;
-	  if (autopilot_motors_on_counter == 0)
-		autopilot_check_motor_status = STATUS_STOP_MOTORS;
-	  else if (!(THROTTLE_STICK_DOWN() && YAW_STICK_PUSHED())) // stick released too soon
-		autopilot_check_motor_status = STATUS_MOTORS_ON;
-	  break;
-	case STATUS_STOP_MOTORS:
-	  autopilot_motors_on = FALSE;
-	  autopilot_motors_on_counter = 0;
-	  if (!(THROTTLE_STICK_DOWN() && YAW_STICK_PUSHED())) // wait until stick released
-		autopilot_check_motor_status = STATUS_MOTORS_OFF;
-	  break;
-	default:
-	  break;
-  };
-=======
   autopilot_arming_set(autopilot_motors_on);
->>>>>>> b064e2e4
-}
-#endif
+}
 
 
 void autopilot_on_rc_frame(void) {
 
-<<<<<<< HEAD
-  uint8_t new_autopilot_mode = 0;
-  AP_MODE_OF_PPRZ(radio_control.values[RADIO_MODE], new_autopilot_mode);
-  autopilot_set_mode(new_autopilot_mode);
-
-#ifdef RADIO_KILL_SWITCH
-  if (radio_control.values[RADIO_KILL_SWITCH] < 0)
-	autopilot_set_mode(AP_MODE_KILL);
-#endif
-
-#ifdef AUTOPILOT_KILL_WITHOUT_AHRS
-  if (!ahrs_is_aligned())
-	autopilot_set_mode(AP_MODE_KILL);
-#endif
-=======
   if (kill_switch_is_on())
     autopilot_set_mode(AP_MODE_KILL);
   else {
@@ -460,7 +285,6 @@
 
   /* if not in FAILSAFE or KILL mode, check motor and in_flight status, read RC */
   if (autopilot_mode > AP_MODE_KILL) {
->>>>>>> b064e2e4
 
     /* an arming sequence is used to start/stop motors */
     autopilot_arming_check_motors_on();
@@ -469,14 +293,8 @@
 
     autopilot_check_in_flight(autopilot_motors_on);
 
-<<<<<<< HEAD
-  if (autopilot_mode > AP_MODE_FAILSAFE) {
-	guidance_v_read_rc();
-	guidance_h_read_rc(autopilot_in_flight);
-=======
     guidance_v_read_rc();
     guidance_h_read_rc(autopilot_in_flight);
->>>>>>> b064e2e4
   }
 
 }