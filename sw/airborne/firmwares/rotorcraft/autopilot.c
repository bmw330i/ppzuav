--- conflicted
+++ resolved
@@ -148,50 +148,6 @@
 	  guidance_h_mode_changed(GUIDANCE_H_MODE_ATTITUDE);
 	  break;
 #endif
-<<<<<<< HEAD
-	case AP_MODE_KILL:
-	  autopilot_set_motors_on(FALSE);
-	  guidance_h_mode_changed(GUIDANCE_H_MODE_KILL);
-	  break;
-	case AP_MODE_RC_DIRECT:
-	  guidance_h_mode_changed(GUIDANCE_H_MODE_RC_DIRECT);
-	  break;
-	case AP_MODE_RATE_DIRECT:
-	case AP_MODE_RATE_Z_HOLD:
-	  guidance_h_mode_changed(GUIDANCE_H_MODE_RATE);
-	  break;
-	case AP_MODE_ATTITUDE_DIRECT:
-	case AP_MODE_ATTITUDE_CLIMB:
-	case AP_MODE_ATTITUDE_Z_HOLD:
-	  guidance_h_mode_changed(GUIDANCE_H_MODE_ATTITUDE);
-	  break;
-	case AP_MODE_HOVER_DIRECT:
-	case AP_MODE_HOVER_CLIMB:
-	case AP_MODE_HOVER_Z_HOLD:
-	  guidance_h_mode_changed(GUIDANCE_H_MODE_HOVER);
-	  break;
-	case AP_MODE_NAV:
-	  guidance_h_mode_changed(GUIDANCE_H_MODE_NAV);
-	  break;
-	case AP_MODE_TOYTRONICS_HOVER:
-	  guidance_h_mode_changed(GUIDANCE_H_MODE_TOYTRONICS_HOVER);
-	  break;
-	case AP_MODE_TOYTRONICS_HOVER_FORWARD:
-	  guidance_h_mode_changed(GUIDANCE_H_MODE_TOYTRONICS_HOVER_FORWARD);
-	  break;
-	case AP_MODE_TOYTRONICS_FORWARD:
-	  guidance_h_mode_changed(GUIDANCE_H_MODE_TOYTRONICS_FORWARD);
-	  break;
-	case AP_MODE_TOYTRONICS_AEROBATIC:
-	  guidance_h_mode_changed(GUIDANCE_H_MODE_TOYTRONICS_AEROBATIC);
-	  break;
-	default:
-	  break;
-	}
-	/* vertical mode */
-	switch (new_autopilot_mode) {
-	case AP_MODE_FAILSAFE:
-=======
     case AP_MODE_KILL:
       autopilot_set_motors_on(FALSE);
       autopilot_in_flight = FALSE;
@@ -218,13 +174,24 @@
     case AP_MODE_NAV:
       guidance_h_mode_changed(GUIDANCE_H_MODE_NAV);
       break;
+	case AP_MODE_TOYTRONICS_HOVER:
+	  guidance_h_mode_changed(GUIDANCE_H_MODE_TOYTRONICS_HOVER);
+	  break;
+	case AP_MODE_TOYTRONICS_HOVER_FORWARD:
+	  guidance_h_mode_changed(GUIDANCE_H_MODE_TOYTRONICS_HOVER_FORWARD);
+	  break;
+	case AP_MODE_TOYTRONICS_FORWARD:
+	  guidance_h_mode_changed(GUIDANCE_H_MODE_TOYTRONICS_FORWARD);
+	  break;
+	case AP_MODE_TOYTRONICS_AEROBATIC:
+	  guidance_h_mode_changed(GUIDANCE_H_MODE_TOYTRONICS_AEROBATIC);
+	  break;
     default:
       break;
     }
     /* vertical mode */
     switch (new_autopilot_mode) {
     case AP_MODE_FAILSAFE:
->>>>>>> 7c2d6109
 #ifndef KILL_AS_FAILSAFE
 	  guidance_v_zd_sp = SPEED_BFP_OF_REAL(0.5);
 	  guidance_v_mode_changed(GUIDANCE_V_MODE_CLIMB);
