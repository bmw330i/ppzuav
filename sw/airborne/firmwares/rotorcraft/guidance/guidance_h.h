/*
 * $Id$
 *
 * Copyright (C) 2008-2009 Antoine Drouin <poinix@gmail.com>
 *
 * This file is part of paparazzi.
 *
 * paparazzi is free software; you can redistribute it and/or modify
 * it under the terms of the GNU General Public License as published by
 * the Free Software Foundation; either version 2, or (at your option)
 * any later version.
 *
 * paparazzi is distributed in the hope that it will be useful,
 * but WITHOUT ANY WARRANTY; without even the implied warranty of
 * MERCHANTABILITY or FITNESS FOR A PARTICULAR PURPOSE.  See the
 * GNU General Public License for more details.
 *
 * You should have received a copy of the GNU General Public License
 * along with paparazzi; see the file COPYING.  If not, write to
 * the Free Software Foundation, 59 Temple Place - Suite 330,
 * Boston, MA 02111-1307, USA.
 */

#ifndef GUIDANCE_H_H
#define GUIDANCE_H_H


#include "math/pprz_algebra_int.h"

#include "firmwares/rotorcraft/guidance/guidance_h_ref.h"

<<<<<<< HEAD
#define GUIDANCE_H_MODE_KILL        0
#define GUIDANCE_H_MODE_RATE        1
#define GUIDANCE_H_MODE_ATTITUDE    2
#define GUIDANCE_H_MODE_HOVER       3
#define GUIDANCE_H_MODE_NAV         4
#define GUIDANCE_H_MODE_RC_DIRECT   5

=======
#define GUIDANCE_H_MODE_KILL      0
#define GUIDANCE_H_MODE_RATE      1
#define GUIDANCE_H_MODE_ATTITUDE  2
#define GUIDANCE_H_MODE_HOVER     3
#define GUIDANCE_H_MODE_NAV       4
#define GUIDANCE_H_MODE_TOYTRONICS_HOVER         5
#define GUIDANCE_H_MODE_TOYTRONICS_HOVER_FORWARD 6
#define GUIDANCE_H_MODE_TOYTRONICS_FORWARD       7
#define GUIDANCE_H_MODE_TOYTRONICS_AEROBATIC     8
>>>>>>> 4588646f

extern uint8_t guidance_h_mode;

/* horizontal setpoint in NED */
/* Q_int32_xx_8        */
extern struct Int32Vect2 guidance_h_pos_sp;
extern int32_t           guidance_h_psi_sp;
extern struct Int32Vect2 guidance_h_pos_ref;
extern struct Int32Vect2 guidance_h_speed_ref;
extern struct Int32Vect2 guidance_h_accel_ref;

extern struct Int32Vect2 guidance_h_pos_err;
extern struct Int32Vect2 guidance_h_speed_err;
extern struct Int32Vect2 guidance_h_pos_err_sum;
extern struct Int32Vect2 guidance_h_nav_err;

extern struct Int32Eulers guidance_h_rc_sp;
extern struct Int32Vect2 guidance_h_command_earth;
extern struct Int32Eulers guidance_h_command_body;

extern int32_t guidance_h_pgain;
extern int32_t guidance_h_dgain;
extern int32_t guidance_h_igain;
extern int32_t guidance_h_ngain;
extern int32_t guidance_h_again;


extern void guidance_h_init(void);
extern void guidance_h_mode_changed(uint8_t new_mode);
extern void guidance_h_read_rc(bool_t  in_flight);
extern void guidance_h_run(bool_t  in_flight);


#define guidance_h_SetKi(_val) {			\
    guidance_h_igain = _val;			\
    INT_VECT2_ZERO(guidance_h_pos_err_sum);	\
  }

#endif /* GUIDANCE_H_H */<|MERGE_RESOLUTION|>--- conflicted
+++ resolved
@@ -29,15 +29,6 @@
 
 #include "firmwares/rotorcraft/guidance/guidance_h_ref.h"
 
-<<<<<<< HEAD
-#define GUIDANCE_H_MODE_KILL        0
-#define GUIDANCE_H_MODE_RATE        1
-#define GUIDANCE_H_MODE_ATTITUDE    2
-#define GUIDANCE_H_MODE_HOVER       3
-#define GUIDANCE_H_MODE_NAV         4
-#define GUIDANCE_H_MODE_RC_DIRECT   5
-
-=======
 #define GUIDANCE_H_MODE_KILL      0
 #define GUIDANCE_H_MODE_RATE      1
 #define GUIDANCE_H_MODE_ATTITUDE  2
@@ -47,7 +38,7 @@
 #define GUIDANCE_H_MODE_TOYTRONICS_HOVER_FORWARD 6
 #define GUIDANCE_H_MODE_TOYTRONICS_FORWARD       7
 #define GUIDANCE_H_MODE_TOYTRONICS_AEROBATIC     8
->>>>>>> 4588646f
+#define GUIDANCE_H_MODE_RC_DIRECT   9
 
 extern uint8_t guidance_h_mode;
 
