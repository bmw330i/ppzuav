--- conflicted
+++ resolved
@@ -48,16 +48,8 @@
 
 void actuators_set(bool_t motors_on) {
 
-<<<<<<< HEAD
-#ifdef USE_CAMERA_MOUNT
-  pwm_commands_pprz[COMMAND_CAMERA] = commands[COMMAND_CAMERA];
-#endif
-
-  supervision_run(motors_on, FALSE, pwm_commands);
-=======
-  /* set normal control surface actuators, i.e. servos */
+  /* set normal actuators/servos as defined in command_laws section of the airframe file */
   SetActuatorsFromCommands(commands);
->>>>>>> 1905e350
 
   /* run supervision for actuators (motor controllers) that need mixing */
   supervision_run(motors_on, FALSE, commands);
