#! /usr/bin/python

# Tool for visualizing quaternion as rotated cube

from OpenGL.GLUT import *
from OpenGL.GLU import *
from  OpenGL.GL import *
import sys
import math
from ivy.std_api import *
import logging
import getopt

import pygame
import time

_NAME = 'attitude_viz'

class TelemetryQuat:
  def __init__(self, message_name, index, name, integer):
    self.message_name = message_name
    self.index = index
    self.name = name
    self.qi = 1
    self.qx = 0
    self.qy = 0
    self.qz = 0
    # optional scaling for fixed point telemetry
    if integer:
      self.scale = 0.00003051757812
    else:
      self.scale = 1.0

class TelemetryValue:
  def __init__(self, message_name, index, name, offset, scale, max):
    self.message_name = message_name
    self.index = index
    self.name = name
    self.offset = offset
    self.scale = scale
    self.max = max
    self.value = 0

class Visualization:
  def __init__(self, parent):
    self.quats = []
    self.graph_values = []
    self.throttle = 0.0
    self.mode = 0.0
    self.airspeed = 0.0
    self.display_list = None
    self.display_dirty = True
    for message_name, index, name, bfp in VEHICLE_QUATS:
      self.quats.append(TelemetryQuat(message_name, index, name, bfp))
    for message_name, index, name, offset, scale, max in BAR_VALUES:
      self.graph_values.append(TelemetryValue(message_name, index, name, offset, scale, max))

  def onmsgproc(self, agent, *larg):
    data = str(larg[0]).split(' ')
    for telemetry_quat in self.quats:
      if (telemetry_quat.message_name == data[1]):
        self.display_dirty = True
        telemetry_quat.qi = float(data[telemetry_quat.index + 0])
        telemetry_quat.qx = float(data[telemetry_quat.index + 1])
        telemetry_quat.qy = float(data[telemetry_quat.index + 2])
        telemetry_quat.qz = float(data[telemetry_quat.index + 3])

    for graph_value in self.graph_values:
      if (graph_value.message_name == data[1]):
        self.display_dirty = True
        graph_value.value = (float(data[graph_value.index + 0]) + graph_value.offset) / graph_value.scale
  
  def DrawCircle(self, radius):
    glBegin(GL_TRIANGLE_FAN)
    glVertex3f(0, 0, 0)
    for angle in range (0, 361, 12):
      glVertex3f( math.sin(math.radians(angle)) * radius, math.cos(math.radians(angle)) * radius, 0)
    glEnd()

  # draw quad centered at origin, z = 0
  def DrawQuad(self, width, height):
    glBegin (GL_QUADS)
    glVertex3f( width, height, 0)
    glVertex3f( -width, height, 0)
    glVertex3f( -width, -height, 0)
    glVertex3f( width, -height, 0)
    glEnd()

  def DrawBox(self, width, height, depth):
    glPushMatrix()
    glTranslate(0, 0, depth)
    self.DrawQuad(width, height)
    glTranslate(0, 0, -2 * depth)
    self.DrawQuad(width, height)
    glPopMatrix()

    glPushMatrix()
    glRotate(90, 1, 0, 0)
    glTranslate(0, 0, height)
    self.DrawQuad(width, depth)
    glTranslate(0, 0, -2 * height)
    self.DrawQuad(width, depth)
    glPopMatrix()

    glPushMatrix()
    glRotate(90, 0, 1, 0)
    glTranslate(0, 0, width)
    self.DrawQuad(depth, height)
    glTranslate(0, 0, -2 * width)
    self.DrawQuad(depth, height)
    glPopMatrix()

  def DrawVehicle(self, name):
    wingspan = 2.7
    separation = 0.7
    chord = 0.35
    thickness = 0.08
    strutcount = 3
    discradius = 0.45
    discseparation = 0.01
   
    #wings
    glColor3f(0.1, 0.1, 0.9)
    glPushMatrix()
    glTranslate(0, 0, 0.05)
    self.DrawBox(wingspan, chord, thickness)
    glColor3f(0.0, 0.0, 0.0)
    glTranslate(-wingspan, -0.2, thickness + 0.01)
    glScale(0.004, 0.004, 0.004)
    glutStrokeString(GLUT_STROKE_ROMAN, name)
    glPopMatrix()

    glPushMatrix()
    glTranslate(0, 0, -0.05)
    glColor3f(0.6, 0.6, 0.2)
    self.DrawBox(wingspan, chord, thickness)
    glColor3f(0.0, 0.0, 0.0)
    glTranslate(wingspan, -0.2, -0.01 - thickness)
    glScale(0.004, 0.004, 0.004)
    glRotate(180, 0, 1, 0)
    glutStrokeString(GLUT_STROKE_ROMAN, name)
    glPopMatrix()

    if self.display_list is None:
      self.display_list = glGenLists(1)
      glNewList(self.display_list, GL_COMPILE)
      # struts
      glColor3f(0.4, 0.4, 0.4)
      glPushMatrix()
      glTranslate(-wingspan/2, 0, separation/2)
      glRotate(90, 0, 1, 0)
      for x in range (0, strutcount-1):
        self.DrawBox(separation/2, chord - .01, thickness)
        glTranslate(0, 0, wingspan)
      glTranslate(separation, 0, -5*wingspan/2)
      for x in range (0, strutcount-1):
        self.DrawBox(separation/2, chord - .01, thickness)
        glTranslate(0, 0, 2*wingspan)
      glPopMatrix()

      #rotors
      glColor3f(0.9, 0.1, 0.1)
      glPushMatrix()
      glRotate(90, 1, 0, 0)
      glTranslate(-wingspan/2, separation, -(chord + .01))
      for x in range (0, strutcount):
        if (x != strutcount/2):
          self.DrawCircle(discradius)
        glTranslate(2 * wingspan/(strutcount + 1), 0, 0)
      glPopMatrix()

      glPushMatrix()
      glRotate(90, 1, 0, 0)
      glTranslate(-wingspan, -separation, -(chord + .01))
      for x in range (0, strutcount):
        if (x != strutcount/2):
          self.DrawCircle(discradius)
        glTranslate(2 * wingspan/(strutcount - 1), 0, 0)
      glPopMatrix()
      glEndList()

    glCallList(self.display_list)

  def DrawBar(self, name, value):
    bar_height = 0.12
    bar_length = 3
    glPushMatrix()
    glColor3f(0, 0, 0)
    glTranslate(-bar_length, -0.09, 0.02)
    glScale(0.0015, 0.0015, 0.0015)
    glutStrokeString(GLUT_STROKE_ROMAN, name)
    glPopMatrix()
    glColor3f(0.92, 0.92, 0.92)
    glPushMatrix()
    glTranslate(0, 0, 0)
    self.DrawQuad(bar_length, bar_height)
    glPopMatrix()
    glPushMatrix()
    glTranslate(bar_length * value - bar_length, 0, 0.01)
    glColor3f(0.6, 0.6, 0.6)
    self.DrawQuad(bar_length * value, bar_height)
    glPopMatrix()

  def Draw(self):
    glClear(GL_COLOR_BUFFER_BIT | GL_DEPTH_BUFFER_BIT)

    glPushMatrix()

    height = 5

    glDisable(GL_LIGHTING)
    glPushMatrix()
    for graph_value in self.graph_values:
      self.DrawBar(graph_value.name % (graph_value.value), graph_value.value / graph_value.max)
      glTranslate(0, 0.35, 0)
    glPopMatrix()
    glEnable(GL_LIGHTING)

    glTranslate(0, -height + (height / len(self.quats) + 1),  0)
    for telemetry_quat in self.quats:
      glPushMatrix()
      try: 
        scaled_quat = [telemetry_quat.qi * telemetry_quat.scale, telemetry_quat.qx * telemetry_quat.scale, telemetry_quat.qy * telemetry_quat.scale, telemetry_quat.qz * telemetry_quat.scale]
        glRotate(360 * math.acos(scaled_quat[0] ) / math.pi, scaled_quat[2], -scaled_quat[3], -scaled_quat[1])
        glRotate(-90, 1, 0, 0)
        self.DrawVehicle(telemetry_quat.name)
      except Exception:
        raise Exception
      finally:
        glPopMatrix()
        glTranslate(0,  2 * height / (len(self.quats)), 0)
    glPopMatrix()

class Visualizer:
  def __init__(self):
    self.visualization = Visualization(self)

    # listen to Ivy
    logging.getLogger('Ivy').setLevel(logging.WARN)
    IvyInit(_NAME, 
      "", 
      0, 
      lambda x,y: y, 
      lambda x,z: z 
    )

    IvyStart("")

    # list of all message names
    messages = []

    # append all message names
    for vehicle_quat in VEHICLE_QUATS:
      messages.append(vehicle_quat[0])
    for bar_value in BAR_VALUES:
      messages.append(bar_value[0])
    
    # bind to set of messages (ie, only bind each message once)
    for message_name in set(messages): 
      bind_string = "(^.*" + message_name + ".*$)"
      IvyBindMsg(self.visualization.onmsgproc, bind_string)

  def Draw(self):
    if self.visualization.display_dirty:
      self.visualization.Draw()
      self.visualization.display_dirty = False
  
  def OnClose(self):
    IvyStop()

SCREEN_SIZE = (800, 800)

def resize(width, height):
  glViewport(0, 0, width, height)
  glMatrixMode(GL_PROJECTION)
  glLoadIdentity()
  gluPerspective(60.0, float(width/height), .1, 100.)
  glMatrixMode(GL_MODELVIEW)
  glLoadIdentity()

def init():
  glutInit()
  glEnable(GL_LINE_SMOOTH)
  glEnable(GL_DEPTH_TEST)
  glEnable(GL_LIGHTING)
  glEnable(GL_LIGHT0)
  glEnable(GL_BLEND)
  glShadeModel (GL_SMOOTH)
  glClearColor(1.0, 1.0, 1.0, 1.0)
  glClearDepth(1.0)
    
  glPointSize(3.0)

  glMatrixMode(GL_PROJECTION)
  glLoadIdentity()
  gluPerspective(7.0, 1.0, 95.0, 105.0)

  glMatrixMode(GL_MODELVIEW)

  glLight(GL_LIGHT0, GL_POSITION, [5, 30, -20])
  glLight(GL_LIGHT0, GL_AMBIENT, [0.5, 0.5, 0.5])
  glLight(GL_LIGHT0, GL_SPECULAR, [0.0, 0.0, 0.0])
  glLight(GL_LIGHT0, GL_DIFFUSE, [0.8, 0.8, 0.8])
  glEnable(GL_COLOR_MATERIAL)
  glColorMaterial(GL_FRONT, GL_AMBIENT_AND_DIFFUSE)

  glMatrixMode(GL_MODELVIEW)
  glLoadIdentity()
  gluLookAt(0.0, 0.0, 100.0,
            0.0, 0.0, 0.0,
            0.0, 1.0, 0.0)

def run():
  global VEHICLE_QUATS, BAR_VALUES
  VEHICLE_QUATS = [ ["AHRS_REF_QUAT", 6, "Estimate", True], ["AHRS_REF_QUAT", 2, "Reference", True]]
<<<<<<< HEAD
  BAR_VALUES = [ ["ROTORCRAFT_RADIO_CONTROL", 5, "Throttle (%%) %i", 9600, 96 * 2, 100] ]
=======
  BAR_VALUES = [ ["BOOZ2_RADIO_CONTROL", 5, "Throttle (%%) %i", 0, 100, 100] ]
>>>>>>> 4588646f
  window_title = "Attitude_Viz"
  try:
    opts, args = getopt.getopt(sys.argv[1:], "t:", ["title"])
    for o,a in opts:
      if o in ("-t", "--title"):
        window_title = a
  except getopt.error, msg:
    print msg
    print """usage:
-t, --title                   set window title
"""
  pygame.init()
  screen = pygame.display.set_mode(SCREEN_SIZE, pygame.OPENGL|pygame.DOUBLEBUF)
  #resize(*SCREEN_SIZE)
  init()
  visualizer = Visualizer()

  try:
    while True:
      for event in pygame.event.get():
        if event.type == pygame.QUIT:
          visualizer.OnClose()
          return
        if event.type == pygame.KEYUP and event.key == pygame.K_ESCAPE:
          visualizer.OnClose()
          return
      visualizer.Draw()
      pygame.display.flip()
      time.sleep(.02)
  except KeyboardInterrupt:
    visualizer.OnClose()
    return

if __name__ == "__main__":
  run()<|MERGE_RESOLUTION|>--- conflicted
+++ resolved
@@ -313,11 +313,7 @@
 def run():
   global VEHICLE_QUATS, BAR_VALUES
   VEHICLE_QUATS = [ ["AHRS_REF_QUAT", 6, "Estimate", True], ["AHRS_REF_QUAT", 2, "Reference", True]]
-<<<<<<< HEAD
-  BAR_VALUES = [ ["ROTORCRAFT_RADIO_CONTROL", 5, "Throttle (%%) %i", 9600, 96 * 2, 100] ]
-=======
-  BAR_VALUES = [ ["BOOZ2_RADIO_CONTROL", 5, "Throttle (%%) %i", 0, 100, 100] ]
->>>>>>> 4588646f
+  BAR_VALUES = [ ["ROTORCRAFT_RADIO_CONTROL", 5, "Throttle (%%) %i", 0, 100, 100] ]
   window_title = "Attitude_Viz"
   try:
     opts, args = getopt.getopt(sys.argv[1:], "t:", ["title"])
